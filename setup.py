from setuptools import setup
import pathlib

here = pathlib.Path(__file__).parent.resolve()
long_description = (here / 'README.md').read_text(encoding='utf-8')
setup(
    name='ofatomic',
<<<<<<< HEAD
    version='210526.0',
=======
    version='0.5.0',
>>>>>>> a241d19c
    description='A command line launcher for Open Fortress',
    long_description=long_description,
    long_description_content_type='text/markdown',
    url='https://github.com/int-72h/ofatomic',
    zip_safe=False,
    author='int',
    include_package_data=True,
    packages=['ofatomic'],
    python_requires='>=3.4',
    install_requires=['pycryptodome~=3.10.1',
                      'zstd~=1.4.8.1',
                      'setuptools~=56.0.0'],
    entry_points={
        'console_scripts': [
            'ofatomic=ofatomic:main',
        ],
    },
)<|MERGE_RESOLUTION|>--- conflicted
+++ resolved
@@ -5,11 +5,8 @@
 long_description = (here / 'README.md').read_text(encoding='utf-8')
 setup(
     name='ofatomic',
-<<<<<<< HEAD
     version='210526.0',
-=======
-    version='0.5.0',
->>>>>>> a241d19c
+    version='0.5.1',
     description='A command line launcher for Open Fortress',
     long_description=long_description,
     long_description_content_type='text/markdown',
