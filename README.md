--- conflicted
+++ resolved
@@ -15,11 +15,7 @@
 Install instructions are like any other local pip package:
 
 * Download this repo.
-<<<<<<< HEAD
 * run `pip install -r requirements.txt` inside this repo.
-=======
-* run `pip install . --install`.
->>>>>>> a241d19c
 * Now, if pip scripts are in your path, simply running `ofatomic` will invoke the script.
 
 > Note: on Windows, trying to Ctrl-C out of it whilst it's running appears to not play well with multiprocessing, unlike on Unix-like systems.
